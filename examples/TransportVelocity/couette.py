"""Couette flow using the transport velocity formulation of Adami et.al."""

# PyZoltan imports
from pyzoltan.core.carray import LongArray

# PySPH imports
from pysph.base.nnps import DomainLimits
from pysph.base.utils import get_particle_array
from pysph.base.kernels import Gaussian, WendlandQuintic, CubicSpline
from pysph.solver.solver import Solver
from pysph.solver.application import Application
from pysph.sph.integrator import TransportVelocityIntegrator

# the eqations
from pysph.sph.equation import Group
from pysph.sph.wc.transport_velocity import DensitySummation,\
    StateEquation, SolidWallBC, MomentumEquation, ArtificialStress

# numpy
import numpy as np

# domain and reference values
Re = 0.0125
d = 0.5; Ly = 2*d; Lx = 0.4*Ly
rho0 = 1.0; nu = 1.0

# upper wall velocity based on the Reynolds number and channel width
Vmax = nu*Re/(2*d)
c0 = 10*Vmax; p0 = c0*c0*rho0

# Numerical setup
dx = 0.05
ghost_extent = 5 * dx
hdx = 1.2

# adaptive time steps
h0 = hdx * dx
dt_cfl = 0.25 * h0/( c0 + Vmax )
dt_viscous = 0.125 * h0**2/nu
dt_force = 1.0

tf = 2.0
dt = 0.5 * min(dt_cfl, dt_viscous, dt_force)

def create_particles(empty=False, **kwargs):
    if empty:
        fluid = get_particle_array(name='fluid')
        channel = get_particle_array(name='channel')
    else:
        _x = np.arange( dx/2, Lx, dx )

        # create the fluid particles
        _y = np.arange( dx/2, Ly, dx )

        x, y = np.meshgrid(_x, _y); fx = x.ravel(); fy = y.ravel()

        # create the channel particles at the top
        _y = np.arange(Ly+dx/2, Ly+dx/2+ghost_extent, dx)
        x, y = np.meshgrid(_x, _y); tx = x.ravel(); ty = y.ravel()

        # create the channel particles at the bottom
        _y = np.arange(-dx/2, -dx/2-ghost_extent, -dx)
        x, y = np.meshgrid(_x, _y); bx = x.ravel(); by = y.ravel()

        # concatenate the top and bottom arrays
        cx = np.concatenate( (tx, bx) )
        cy = np.concatenate( (ty, by) )

        # create the arrays
        channel = get_particle_array(name='channel', x=cx, y=cy)
        fluid = get_particle_array(name='fluid', x=fx, y=fy)

        print "Couette flow :: Re = %g, nfluid = %d, nchannel=%d, dt = %g"%(
            Re, fluid.get_number_of_particles(),
            channel.get_number_of_particles(), dt)

    # add requisite properties to the arrays:
    # particle volume
    fluid.add_property( {'name': 'V'} )
    channel.add_property( {'name': 'V'} )

    # advection velocities and accelerations
    fluid.add_property( {'name': 'uhat'} )
    fluid.add_property( {'name': 'vhat'} )

    channel.add_property( {'name': 'uhat'} )
    channel.add_property( {'name': 'vhat'} )

    fluid.add_property( {'name': 'auhat'} )
    fluid.add_property( {'name': 'avhat'} )

    fluid.add_property( {'name': 'au'} )
    fluid.add_property( {'name': 'av'} )
<<<<<<< HEAD
    fluid.add_property( {'name': 'aw'} )

=======
    
>>>>>>> d3b4f154
    # kernel summation correction for the channel
    channel.add_property( {'name': 'wij'} )

    # imopsed velocity on the channel
    channel.add_property( {'name': 'u0'} )
    channel.add_property( {'name': 'v0'} )

    # magnitude of velocity
    fluid.add_property({'name':'vmag'})

    # setup the particle properties
    if not empty:
        volume = dx * dx

        # mass is set to get the reference density of rho0
        fluid.m[:] = volume * rho0
        channel.m[:] = volume * rho0

        # volume is set as dx^2
        fluid.V[:] = 1./volume
        channel.V[:] = 1./volume

        # smoothing lengths
        fluid.h[:] = hdx * dx
        channel.h[:] = hdx * dx

        # channel velocity on upper portion
        indices = np.where(channel.y > d)[0]
        channel.u0[indices] = Vmax

    # return the particle list
    return [fluid, channel]

# domain for periodicity
domain = DomainLimits(xmin=0, xmax=Lx, periodic_in_x=True)

# Create the application.
app = Application(domain=domain)

# Create the kernel
kernel = Gaussian(dim=2)

print domain, kernel

# Create a solver.
solver = Solver(
    kernel=kernel, dim=2, integrator_type=TransportVelocityIntegrator)

# Setup default parameters.
solver.set_time_step(dt)
solver.set_final_time(tf)

equations = [

    # Summation density for the fluid phase
    Group(
        equations=[
            DensitySummation(dest='fluid', sources=['fluid','channel']),
            ]),

    # boundary conditions for the channel wall
    Group(
        equations=[
            SolidWallBC(dest='channel', sources=['fluid',], b=1.0, rho0=rho0, p0=p0),
            ]),

    # acceleration equation
    Group(
        equations=[
            StateEquation(dest='fluid', sources=None, b=1.0, rho0=rho0, p0=p0),

            MomentumEquation(dest='fluid', sources=['fluid', 'channel'], nu=nu),

            ArtificialStress(dest='fluid', sources=['fluid',])

            ]),
    ]

# Setup the application and solver.  This also generates the particles.
app.setup(solver=solver, equations=equations,
          particle_factory=create_particles)

app.run()<|MERGE_RESOLUTION|>--- conflicted
+++ resolved
@@ -61,7 +61,7 @@
         # create the channel particles at the bottom
         _y = np.arange(-dx/2, -dx/2-ghost_extent, -dx)
         x, y = np.meshgrid(_x, _y); bx = x.ravel(); by = y.ravel()
-
+        
         # concatenate the top and bottom arrays
         cx = np.concatenate( (tx, bx) )
         cy = np.concatenate( (ty, by) )
@@ -78,7 +78,7 @@
     # particle volume
     fluid.add_property( {'name': 'V'} )
     channel.add_property( {'name': 'V'} )
-
+        
     # advection velocities and accelerations
     fluid.add_property( {'name': 'uhat'} )
     fluid.add_property( {'name': 'vhat'} )
@@ -91,12 +91,7 @@
 
     fluid.add_property( {'name': 'au'} )
     fluid.add_property( {'name': 'av'} )
-<<<<<<< HEAD
-    fluid.add_property( {'name': 'aw'} )
-
-=======
     
->>>>>>> d3b4f154
     # kernel summation correction for the channel
     channel.add_property( {'name': 'wij'} )
 
@@ -106,7 +101,7 @@
 
     # magnitude of velocity
     fluid.add_property({'name':'vmag'})
-
+        
     # setup the particle properties
     if not empty:
         volume = dx * dx
@@ -122,11 +117,11 @@
         # smoothing lengths
         fluid.h[:] = hdx * dx
         channel.h[:] = hdx * dx
-
+        
         # channel velocity on upper portion
         indices = np.where(channel.y > d)[0]
         channel.u0[indices] = Vmax
-
+                
     # return the particle list
     return [fluid, channel]
 
@@ -156,27 +151,27 @@
         equations=[
             DensitySummation(dest='fluid', sources=['fluid','channel']),
             ]),
-
+    
     # boundary conditions for the channel wall
     Group(
         equations=[
             SolidWallBC(dest='channel', sources=['fluid',], b=1.0, rho0=rho0, p0=p0),
             ]),
-
+    
     # acceleration equation
     Group(
         equations=[
             StateEquation(dest='fluid', sources=None, b=1.0, rho0=rho0, p0=p0),
 
             MomentumEquation(dest='fluid', sources=['fluid', 'channel'], nu=nu),
-
+            
             ArtificialStress(dest='fluid', sources=['fluid',])
 
             ]),
     ]
 
 # Setup the application and solver.  This also generates the particles.
-app.setup(solver=solver, equations=equations,
+app.setup(solver=solver, equations=equations, 
           particle_factory=create_particles)
 
 app.run()