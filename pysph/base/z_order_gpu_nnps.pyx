--- conflicted
+++ resolved
@@ -26,16 +26,11 @@
 from compyle.opencl import get_context, get_config, profile_kernel
 from compyle.api import Elementwise
 
-<<<<<<< HEAD
-from gpu_helper_kernels import get_elwise, get_scan
-from z_order_gpu_nnps_kernels import *
-=======
 from pysph.base.z_order_gpu_nnps_kernels import (ZOrderNbrsKernel,
                                                  ZOrderLengthKernel)
 
 from pysph.base.gpu_helper_kernels import get_elwise, get_scan
 from pysph.base.z_order_gpu_nnps_kernels import *
->>>>>>> b63bd06f
 
 IF UNAME_SYSNAME == "Windows":
     cdef inline double fmin(double x, double y) nogil:
