"""Basic code for the templated integrators.

Currently we only support two-step integrators.

These classes are used to generate the code for the actual integrators
from the `sph_eval` module.
"""

import inspect
from numpy import sqrt
from textwrap import dedent

# Local imports.
from pysph.sph.equation import get_array_names
from pysph.base.cython_generator import CythonGenerator, get_func_definition
from .integrator_step import IntegratorStep

<<<<<<< HEAD
        d_u[d_idx] = d_u0[d_idx] + dt*d_au[d_idx]
        d_v[d_idx] = d_v0[d_idx] + dt*d_av[d_idx]
        d_w[d_idx] = d_w0[d_idx] + dt*d_aw[d_idx]

        d_x[d_idx] = d_x0[d_idx] + dt * d_ax[d_idx]
        d_y[d_idx] = d_y0[d_idx] + dt * d_ay[d_idx]
        d_z[d_idx] = d_z0[d_idx] + dt * d_az[d_idx]

        # Update densities and smoothing lengths from the accelerations
        d_rho[d_idx] = d_rho0[d_idx] + dt * d_arho[d_idx]

###############################################################################
# `SolidMechStep` class
###############################################################################
class SolidMechStep(IntegratorStep):
    """Predictor corrector Integrator for solid mechanics problems"""
    def initialize(self, d_idx, d_x0, d_y0, d_z0, d_x, d_y, d_z,
                   d_u0, d_v0, d_w0, d_u, d_v, d_w, d_rho0, d_rho,
                   d_s00, d_s01, d_s02, d_s11, d_s12, d_s22,
                   d_s000, d_s010, d_s020, d_s110, d_s120, d_s220,
                   d_e0, d_e):
        d_x0[d_idx] = d_x[d_idx]
        d_y0[d_idx] = d_y[d_idx]
        d_z0[d_idx] = d_z[d_idx]

        d_u0[d_idx] = d_u[d_idx]
        d_v0[d_idx] = d_v[d_idx]
        d_w0[d_idx] = d_w[d_idx]

        d_rho0[d_idx] = d_rho[d_idx]
        d_e0[d_idx] = d_e[d_idx]

        d_s000[d_idx] = d_s00[d_idx]
        d_s010[d_idx] = d_s01[d_idx]
        d_s020[d_idx] = d_s02[d_idx]
        d_s110[d_idx] = d_s11[d_idx]
        d_s120[d_idx] = d_s12[d_idx]
        d_s220[d_idx] = d_s22[d_idx]

    def predictor(self, d_idx, d_x0, d_y0, d_z0, d_x, d_y, d_z,
                  d_u0, d_v0, d_w0, d_u, d_v, d_w, d_rho0, d_rho, d_au, d_av,
                  d_aw, d_ax, d_ay, d_az, d_arho, d_e, d_e0, d_ae,
                  d_s00, d_s01, d_s02, d_s11, d_s12, d_s22,
                  d_s000, d_s010, d_s020, d_s110, d_s120, d_s220,
                  d_as00, d_as01, d_as02, d_as11, d_as12, d_as22,
                  dt=0.0):
        dtb2 = 0.5*dt
        d_u[d_idx] = d_u0[d_idx] + dtb2*d_au[d_idx]
        d_v[d_idx] = d_v0[d_idx] + dtb2*d_av[d_idx]
        d_w[d_idx] = d_w0[d_idx] + dtb2*d_aw[d_idx]

        d_x[d_idx] = d_x0[d_idx] + dtb2 * d_ax[d_idx]
        d_y[d_idx] = d_y0[d_idx] + dtb2 * d_ay[d_idx]
        d_z[d_idx] = d_z0[d_idx] + dtb2 * d_az[d_idx]

        # Update densities and smoothing lengths from the accelerations
        d_rho[d_idx] = d_rho0[d_idx] + dtb2 * d_arho[d_idx]
        d_e[d_idx] = d_e0[d_idx] + dtb2 * d_ae[d_idx]

        # update deviatoric stress components
        d_s00[d_idx] = d_s000[d_idx] + dtb2 * d_as00[d_idx]
        d_s01[d_idx] = d_s010[d_idx] + dtb2 * d_as01[d_idx]
        d_s02[d_idx] = d_s020[d_idx] + dtb2 * d_as02[d_idx]
        d_s11[d_idx] = d_s110[d_idx] + dtb2 * d_as11[d_idx]
        d_s12[d_idx] = d_s120[d_idx] + dtb2 * d_as12[d_idx]
        d_s22[d_idx] = d_s220[d_idx] + dtb2 * d_as22[d_idx]

    def corrector(self, d_idx, d_x0, d_y0, d_z0, d_x, d_y, d_z,
                  d_u0, d_v0, d_w0, d_u, d_v, d_w, d_rho0, d_rho, d_au, d_av,
                  d_aw, d_ax, d_ay, d_az, d_arho, d_e, d_ae, d_e0,
                  d_s00, d_s01, d_s02, d_s11, d_s12, d_s22,
                  d_s000, d_s010, d_s020, d_s110, d_s120, d_s220,
                  d_as00, d_as01, d_as02, d_as11, d_as12, d_as22,
                  dt=0.0):

        d_u[d_idx] = d_u0[d_idx] + dt*d_au[d_idx]
        d_v[d_idx] = d_v0[d_idx] + dt*d_av[d_idx]
        d_w[d_idx] = d_w0[d_idx] + dt*d_aw[d_idx]

        d_x[d_idx] = d_x0[d_idx] + dt * d_ax[d_idx]
        d_y[d_idx] = d_y0[d_idx] + dt * d_ay[d_idx]
        d_z[d_idx] = d_z0[d_idx] + dt * d_az[d_idx]

        # Update densities and smoothing lengths from the accelerations
        d_rho[d_idx] = d_rho0[d_idx] + dt * d_arho[d_idx]
        d_e[d_idx] = d_e0[d_idx] + dt * d_ae[d_idx]

        # update deviatoric stress components
        d_s00[d_idx] = d_s000[d_idx] + dt * d_as00[d_idx]
        d_s01[d_idx] = d_s010[d_idx] + dt * d_as01[d_idx]
        d_s02[d_idx] = d_s020[d_idx] + dt * d_as02[d_idx]
        d_s11[d_idx] = d_s110[d_idx] + dt * d_as11[d_idx]
        d_s12[d_idx] = d_s120[d_idx] + dt * d_as12[d_idx]
        d_s22[d_idx] = d_s220[d_idx] + dt * d_as22[d_idx]

###############################################################################
# `TransportVelocityStep` class
###############################################################################
class TransportVelocityStep(IntegratorStep):
    """Integrator defined in 'A transport velocity formulation for
    smoothed particle hydrodynamics', 2013, JCP, 241, pp 292--307

    For a predictor-corrector style of integrator, this integrator
    should operate only in PEC mode.
    
    """
    def initialize(self):
        pass

    def predictor(self, d_idx, d_u, d_v, d_au, d_av, d_uhat, d_auhat, d_vhat,
                  d_avhat, d_x, d_y, dt=0.0):
        dtb2 = 0.5*dt

        # velocity update eqn (14)
        d_u[d_idx] += dtb2*d_au[d_idx]
        d_v[d_idx] += dtb2*d_av[d_idx]

        # advection velocity update eqn (15)
        d_uhat[d_idx] = d_u[d_idx] + dtb2*d_auhat[d_idx]
        d_vhat[d_idx] = d_v[d_idx] + dtb2*d_avhat[d_idx]

        # position update eqn (16)
        d_x[d_idx] += dt*d_uhat[d_idx]
        d_y[d_idx] += dt*d_vhat[d_idx]

    def corrector(self, d_idx, d_u, d_v, d_au, d_av, d_vmag2, dt=0.0):
        dtb2 = 0.5*dt

        # corrector update eqn (17)
        d_u[d_idx] += dtb2*d_au[d_idx]
        d_v[d_idx] += dtb2*d_av[d_idx]

        # magnitude of velocity squared
        d_vmag2[d_idx] = d_u[d_idx]*d_u[d_idx] + d_v[d_idx]*d_v[d_idx]

###############################################################################
# `AdamiVerletStep` class
###############################################################################
class AdamiVerletStep(IntegratorStep):
    """Verlet time integration described in `A generalized wall
    boundary condition for smoothed particle hydrodynamics` 2012, JCP,
    231, pp 7057--7075

    This integrator can operate in either PEC mode or in EPEC mode as
    described in the paper.

    """
    def initialize(self):
        pass

    def predictor(self, d_idx, d_u, d_v, d_au, d_av, d_x, d_y, dt=0.0):
        dtb2 = 0.5*dt

        # velocity predictor eqn (14)
        d_u[d_idx] += dtb2*d_au[d_idx]
        d_v[d_idx] += dtb2*d_av[d_idx]

        # position predictor eqn (15)
        d_x[d_idx] += dtb2*d_u[d_idx]
        d_y[d_idx] += dtb2*d_v[d_idx]

    def corrector(self, d_idx, d_u, d_v, d_au, d_av, d_x, d_y, d_rho, d_arho,
                  d_vmag2, dt=0.0):
        dtb2 = 0.5*dt

        # velocity corrector eqn (18)
        d_u[d_idx] += dtb2*d_au[d_idx]
        d_v[d_idx] += dtb2*d_av[d_idx]

        # position corrector eqn (17)
        d_x[d_idx] += dtb2*d_u[d_idx]
        d_y[d_idx] += dtb2*d_v[d_idx]

        # density corrector eqn (16)
        d_rho[d_idx] += dt * d_arho[d_idx]

        # magnitude of velocity squared
        d_vmag2[d_idx] = d_u[d_idx]*d_u[d_idx] + d_v[d_idx]*d_v[d_idx]

###############################################################################
# `RigidBodyStep` class
###############################################################################        
class RigidBodyStep(IntegratorStep):
    """Simple rigid-body motion

    At each stage of the integrator, the prescribed velocity and
    accelerations are incremented by dt/2.
    
    """
    def predictor(self, d_idx, d_u0, d_v0, d_w0, d_ax, d_ay, d_az, d_x, d_y,
                  d_z, dt=0.0):
        dtb2 = 0.5*dt
        d_u0[d_idx] += dtb2*d_ax[d_idx]
        d_v0[d_idx] += dtb2*d_ay[d_idx]
        d_w0[d_idx] += dtb2*d_az[d_idx]

        d_x[d_idx] += dtb2*d_u0[d_idx]
        d_y[d_idx] += dtb2*d_v0[d_idx]
        d_z[d_idx] += dtb2*d_w0[d_idx]
        
    def corrector(self, d_idx, d_u0, d_v0, d_w0, d_ax, d_ay, d_az, d_x, d_y,
                  d_z, dt=0.0):
        dtb2 = 0.5*dt
        d_u0[d_idx] += dtb2*d_ax[d_idx]
        d_v0[d_idx] += dtb2*d_ay[d_idx]
        d_w0[d_idx] += dtb2*d_az[d_idx]


        d_x[d_idx] += dtb2*d_u0[d_idx]
        d_y[d_idx] += dtb2*d_v0[d_idx]
        d_z[d_idx] += dtb2*d_w0[d_idx]

###############################################################################
# `GasDFluidStep` class
###############################################################################
class GasDFluidStep(IntegratorStep):
    """Predictor Corrector integrator for Gas-dynamics"""
    def initialize(self, d_idx, d_x0, d_y0, d_z0, d_x, d_y, d_z,
                   d_u0, d_v0, d_w0, d_u, d_v, d_w, d_e, d_e0):
        d_x0[d_idx] = d_x[d_idx]
        d_y0[d_idx] = d_y[d_idx]
        d_z0[d_idx] = d_z[d_idx]

        d_u0[d_idx] = d_u[d_idx]
        d_v0[d_idx] = d_v[d_idx]
        d_w0[d_idx] = d_w[d_idx]

        d_e0[d_idx] = d_e[d_idx]

    def predictor(self, d_idx, d_x0, d_y0, d_z0, d_x, d_y, d_z,
                  d_u0, d_v0, d_w0, d_u, d_v, d_w, d_e0, d_e, d_au, d_av,
                  d_aw, d_ae, dt=0.0):
        dtb2 = 0.5*dt

        d_u[d_idx] = d_u0[d_idx] + dtb2 * d_au[d_idx]
        d_v[d_idx] = d_v0[d_idx] + dtb2 * d_av[d_idx]
        d_w[d_idx] = d_w0[d_idx] + dtb2 * d_aw[d_idx]

        d_x[d_idx] = d_x0[d_idx] + dtb2 * d_u[d_idx]
        d_y[d_idx] = d_y0[d_idx] + dtb2 * d_v[d_idx]
        d_z[d_idx] = d_z0[d_idx] + dtb2 * d_w[d_idx]

        # update thermal energy
        d_e[d_idx] = d_e0[d_idx] + dtb2 * d_ae[d_idx]

    def corrector(self, d_idx, d_x0, d_y0, d_z0, d_x, d_y, d_z,
                   d_u0, d_v0, d_w0, d_u, d_v, d_w, d_e0, d_e, d_au, d_av,
                   d_aw, d_ae, dt=0.0):

        d_u[d_idx] = d_u0[d_idx] + dt * d_au[d_idx]
        d_v[d_idx] = d_v0[d_idx] + dt * d_av[d_idx]
        d_w[d_idx] = d_w0[d_idx] + dt * d_aw[d_idx]

        d_x[d_idx] = d_x0[d_idx] + dt * d_u[d_idx]
        d_y[d_idx] = d_y0[d_idx] + dt * d_v[d_idx]
        d_z[d_idx] = d_z0[d_idx] + dt * d_w[d_idx]

        # Update densities and smoothing lengths from the accelerations
        d_e[d_idx] = d_e0[d_idx] + dt * d_ae[d_idx]
=======
>>>>>>> 86f224b7

###############################################################################
# `Integrator` class
###############################################################################
class Integrator(object):
    r"""Generic class for multi-step integrators in PySPH for a system of
    ODES of the form :math:`\frac{dy}{dt} = F(y)`.
    """

    def __init__(self, **kw):
        """Pass fluid names and suitable `IntegratorStep` instances.

        For example::

            >>> integrator = Integrator(fluid=WCSPHStep(), solid=WCSPHStep())

        where "fluid" and "solid" are the names of the particle arrays.
        """
        for array_name, integrator_step in kw.iteritems():
            if not isinstance(integrator_step, IntegratorStep):
                msg='Stepper %s must be an instance of IntegratorStep'%(integrator_step)
                raise ValueError(msg)

        self.steppers = kw
        self.parallel_manager = None
        # This is set later when the underlying compiled integrator is created
        # by the SPHEval.
        self.integrator = None

    ##########################################################################
    # Public interface.
    ##########################################################################
    def set_fixed_h(self, fixed_h):
        # compute h_minimum once for constant smoothing lengths
        if fixed_h:
            self.compute_h_minimum()

        self.fixed_h=fixed_h

    def compute_h_minimum(self):
        calc = self.integrator.sph_calc

        hmin = 1.0
        for pa in calc.particle_arrays:
            h = pa.get_carray('h')
            h.update_min_max()

            if h.minimum < hmin:
                hmin = h.minimum

        self.h_minimum = hmin

    def compute_time_step(self, dt, cfl):
        calc = self.integrator.sph_calc

        # different time step controls
        dt_cfl_factor = calc.dt_cfl
        dt_visc_factor = calc.dt_viscous

        # force factor is acceleration squared
        dt_force_factor = sqrt(calc.dt_force)

        # iterate over particles and find hmin if using vatialbe h
        if not self.fixed_h:
            self.compute_h_minimum()

        hmin = self.h_minimum

        # default time steps set to some large value
        dt_cfl = dt_force = dt_viscous = 1e20

        # stable time step based on courant condition
        if dt_cfl_factor > 0:
            dt_cfl = hmin/dt_cfl_factor

        # stable time step based on force criterion
        if dt_force_factor > 0:
            dt_force = sqrt( hmin/dt_force_factor )

        # stable time step based on viscous condition
        if dt_visc_factor > 0:
            dt_viscous = hmin/dt_visc_factor

        # minimum of all three
        dt_min = min( dt_cfl, dt_force, dt_viscous )

        # return the computed time steps. If dt factors aren't
        # defined, the default dt is returned
        if dt_min <= 0.0:
            return dt
        else:
            return cfl*dt_min

    def one_timestep(self, t, dt):
        """User written function that actually does one timestep.

        This function is used in the high-performance Cython implementation.
        The assumptions one may make are the following:

            - t and dt are passed.

            - the following methods are available:

                - self.initialize()

                - self.stage1(), self.stage2() etc. depending on the number of
                  stages available.

                - self.compute_accelerations(t, dt)
                - self.do_post_stage(stage_dt, stage_count_from_1)

        Please see any of the concrete implementations of the Integrator class
        to study.  By default the Integrator implements a
        predict-evaluate-correct method, the same as PECIntegrator.

        """
        self.initialize()

        # Predict
        self.stage1()

        # Call any post-stage functions.
        self.do_post_stage(0.5*dt, 1)

        self.compute_accelerations()

        # Correct
        self.stage2()

        # Call any post-stage functions.
        self.do_post_stage(dt, 2)

    def set_parallel_manager(self, pm):
        self.integrator.set_parallel_manager(pm)

    def set_integrator(self, integrator):
        self.integrator = integrator

    def set_post_stage_callback(self, callback):
        """This callback is called when the particles are moved, i.e
        one stage of the integration is done.

        This callback is passed the current time value, the timestep and the
        stage.

        The current time value is  t + stage_dt, for example this would be
        0.5*dt for a two stage predictor corrector integrator.

        """
        self.integrator.set_post_stage_callback(callback)

    def step(self, time, dt):
        """This function is called by the solver.

        To implement the integration step please override the
        ``one_timestep`` method.
        """
        self.integrator.step(time, dt)

    ##########################################################################
    # Mako interface.
    ##########################################################################
    def get_stepper_code(self):
        classes = {}
        for dest, stepper in self.steppers.iteritems():
            cls = stepper.__class__.__name__
            classes[cls] = stepper

        wrappers = []
        code_gen = CythonGenerator()
        for cls in sorted(classes.keys()):
            code_gen.parse(classes[cls])
            wrappers.append(code_gen.get_code())
        return '\n'.join(wrappers)

    def get_stepper_defs(self):
        lines = []
        for dest, stepper in self.steppers.iteritems():
            cls_name = stepper.__class__.__name__
            code = 'cdef public {cls} {name}'.format(cls=cls_name,
                                                     name=dest+'_stepper')
            lines.append(code)
        return '\n'.join(lines)

    def get_stepper_init(self):
        lines = []
        for dest, stepper in self.steppers.iteritems():
            cls_name = stepper.__class__.__name__
            code = 'self.{name} = {cls}(**steppers["{dest}"].__dict__)'\
                        .format(name=dest+'_stepper', cls=cls_name,
                                dest=dest)
            lines.append(code)
        return '\n'.join(lines)

    def get_args(self, dest, method):
        stepper = self.steppers[dest]
        meth = getattr(stepper, method)
        return inspect.getargspec(meth).args

    def get_array_declarations(self, method):
        arrays = set()
        for dest in self.steppers:
            s, d = get_array_names(self.get_args(dest, method))
            arrays.update(s | d)

        decl = []
        for arr in sorted(arrays):
            decl.append('cdef double* %s'%arr)
        return '\n'.join(decl)

    def get_array_setup(self, dest, method):
        s, d = get_array_names(self.get_args(dest, method))
        lines = ['%s = dst.%s.data'%(n, n[2:]) for n in s|d]
        return '\n'.join(lines)

    def get_stepper_loop(self, dest, method):
        args = self.get_args(dest, method)
        if 'self' in args:
            args.remove('self')
        call_args = ', '.join(args)
        c = 'self.{obj}.{method}({args})'\
                .format(obj=dest+'_stepper', method=method, args=call_args)
        return c

    def get_stepper_method_wrapper_names(self):
        """Returns the names of the methods we should wrap.  For a 2 stage
        method this will return ('initialize', 'stage1', 'stage2')
        """
        methods = set(['initialize'])
        for stepper in self.steppers.values():
            stages = [x for x in dir(stepper) if x.startswith('stage')]
            methods.update(stages)
        return list(sorted(methods))

    def get_timestep_code(self):
        sourcelines = inspect.getsourcelines(self.one_timestep)[0]
        defn, lines = get_func_definition(sourcelines)
	return dedent(''.join(lines))


###############################################################################
# `EulerIntegrator` class
###############################################################################
class EulerIntegrator(Integrator):
    def one_timestep(self, t, dt):
        self.initialize()
        self.compute_accelerations()
        self.stage1()
        self.do_post_stage(dt, 1)


###############################################################################
# `PECIntegrator` class
###############################################################################
class PECIntegrator(Integrator):
    r"""
    In the Predict-Evaluate-Correct (PEC) mode, the system is advanced using:

    .. math::

        y^{n+\frac{1}{2}} = y^n + \frac{\Delta t}{2}F(y^{n-\frac{1}{2}}) --> Predict

        F(y^{n+\frac{1}{2}}) --> Evaluate

        y^{n + 1} = y^n + \Delta t F(y^{n+\frac{1}{2}})

    """
    def one_timestep(self, t, dt):
        self.initialize()

        # Predict
        self.stage1()

        # Call any post-stage functions.
        self.do_post_stage(0.5*dt, 1)

        self.compute_accelerations()

        # Correct
        self.stage2()

        # Call any post-stage functions.
        self.do_post_stage(dt, 2)

###############################################################################
# `EPECIntegrator` class
###############################################################################
class EPECIntegrator(Integrator):
    r"""
    Predictor corrector integrators can have two modes of
    operation.

    In the Evaluate-Predict-Evaluate-Correct (EPEC) mode, the
    system is advanced using:

    .. math::

        F(y^n) --> Evaluate

        y^{n+\frac{1}{2}} = y^n + F(y^n) --> Predict

        F(y^{n+\frac{1}{2}}) --> Evaluate

        y^{n+1} = y^n + \Delta t F(y^{n+\frac{1}{2}}) --> Correct

    Notes:

    The Evaluate stage of the integrator forces a function
    evaluation. Therefore, the PEC mode is much faster but relies on
    old accelertions for the Prediction stage.

    In the EPEC mode, the final corrector can be modified to:

    :math:`y^{n+1} = y^n + \frac{\Delta t}{2}\left( F(y^n) + F(y^{n+\frac{1}{2}}) \right)`

    This would require additional storage for the accelerations.

    """
    def one_timestep(self, t, dt):
        self.initialize()

        self.compute_accelerations()

        # Predict
        self.stage1()

        # Call any post-stage functions.
        self.do_post_stage(0.5*dt, 1)

        self.compute_accelerations()

        # Correct
        self.stage2()

        # Call any post-stage functions.
        self.do_post_stage(dt, 2)<|MERGE_RESOLUTION|>--- conflicted
+++ resolved
@@ -14,269 +14,6 @@
 from pysph.sph.equation import get_array_names
 from pysph.base.cython_generator import CythonGenerator, get_func_definition
 from .integrator_step import IntegratorStep
-
-<<<<<<< HEAD
-        d_u[d_idx] = d_u0[d_idx] + dt*d_au[d_idx]
-        d_v[d_idx] = d_v0[d_idx] + dt*d_av[d_idx]
-        d_w[d_idx] = d_w0[d_idx] + dt*d_aw[d_idx]
-
-        d_x[d_idx] = d_x0[d_idx] + dt * d_ax[d_idx]
-        d_y[d_idx] = d_y0[d_idx] + dt * d_ay[d_idx]
-        d_z[d_idx] = d_z0[d_idx] + dt * d_az[d_idx]
-
-        # Update densities and smoothing lengths from the accelerations
-        d_rho[d_idx] = d_rho0[d_idx] + dt * d_arho[d_idx]
-
-###############################################################################
-# `SolidMechStep` class
-###############################################################################
-class SolidMechStep(IntegratorStep):
-    """Predictor corrector Integrator for solid mechanics problems"""
-    def initialize(self, d_idx, d_x0, d_y0, d_z0, d_x, d_y, d_z,
-                   d_u0, d_v0, d_w0, d_u, d_v, d_w, d_rho0, d_rho,
-                   d_s00, d_s01, d_s02, d_s11, d_s12, d_s22,
-                   d_s000, d_s010, d_s020, d_s110, d_s120, d_s220,
-                   d_e0, d_e):
-        d_x0[d_idx] = d_x[d_idx]
-        d_y0[d_idx] = d_y[d_idx]
-        d_z0[d_idx] = d_z[d_idx]
-
-        d_u0[d_idx] = d_u[d_idx]
-        d_v0[d_idx] = d_v[d_idx]
-        d_w0[d_idx] = d_w[d_idx]
-
-        d_rho0[d_idx] = d_rho[d_idx]
-        d_e0[d_idx] = d_e[d_idx]
-
-        d_s000[d_idx] = d_s00[d_idx]
-        d_s010[d_idx] = d_s01[d_idx]
-        d_s020[d_idx] = d_s02[d_idx]
-        d_s110[d_idx] = d_s11[d_idx]
-        d_s120[d_idx] = d_s12[d_idx]
-        d_s220[d_idx] = d_s22[d_idx]
-
-    def predictor(self, d_idx, d_x0, d_y0, d_z0, d_x, d_y, d_z,
-                  d_u0, d_v0, d_w0, d_u, d_v, d_w, d_rho0, d_rho, d_au, d_av,
-                  d_aw, d_ax, d_ay, d_az, d_arho, d_e, d_e0, d_ae,
-                  d_s00, d_s01, d_s02, d_s11, d_s12, d_s22,
-                  d_s000, d_s010, d_s020, d_s110, d_s120, d_s220,
-                  d_as00, d_as01, d_as02, d_as11, d_as12, d_as22,
-                  dt=0.0):
-        dtb2 = 0.5*dt
-        d_u[d_idx] = d_u0[d_idx] + dtb2*d_au[d_idx]
-        d_v[d_idx] = d_v0[d_idx] + dtb2*d_av[d_idx]
-        d_w[d_idx] = d_w0[d_idx] + dtb2*d_aw[d_idx]
-
-        d_x[d_idx] = d_x0[d_idx] + dtb2 * d_ax[d_idx]
-        d_y[d_idx] = d_y0[d_idx] + dtb2 * d_ay[d_idx]
-        d_z[d_idx] = d_z0[d_idx] + dtb2 * d_az[d_idx]
-
-        # Update densities and smoothing lengths from the accelerations
-        d_rho[d_idx] = d_rho0[d_idx] + dtb2 * d_arho[d_idx]
-        d_e[d_idx] = d_e0[d_idx] + dtb2 * d_ae[d_idx]
-
-        # update deviatoric stress components
-        d_s00[d_idx] = d_s000[d_idx] + dtb2 * d_as00[d_idx]
-        d_s01[d_idx] = d_s010[d_idx] + dtb2 * d_as01[d_idx]
-        d_s02[d_idx] = d_s020[d_idx] + dtb2 * d_as02[d_idx]
-        d_s11[d_idx] = d_s110[d_idx] + dtb2 * d_as11[d_idx]
-        d_s12[d_idx] = d_s120[d_idx] + dtb2 * d_as12[d_idx]
-        d_s22[d_idx] = d_s220[d_idx] + dtb2 * d_as22[d_idx]
-
-    def corrector(self, d_idx, d_x0, d_y0, d_z0, d_x, d_y, d_z,
-                  d_u0, d_v0, d_w0, d_u, d_v, d_w, d_rho0, d_rho, d_au, d_av,
-                  d_aw, d_ax, d_ay, d_az, d_arho, d_e, d_ae, d_e0,
-                  d_s00, d_s01, d_s02, d_s11, d_s12, d_s22,
-                  d_s000, d_s010, d_s020, d_s110, d_s120, d_s220,
-                  d_as00, d_as01, d_as02, d_as11, d_as12, d_as22,
-                  dt=0.0):
-
-        d_u[d_idx] = d_u0[d_idx] + dt*d_au[d_idx]
-        d_v[d_idx] = d_v0[d_idx] + dt*d_av[d_idx]
-        d_w[d_idx] = d_w0[d_idx] + dt*d_aw[d_idx]
-
-        d_x[d_idx] = d_x0[d_idx] + dt * d_ax[d_idx]
-        d_y[d_idx] = d_y0[d_idx] + dt * d_ay[d_idx]
-        d_z[d_idx] = d_z0[d_idx] + dt * d_az[d_idx]
-
-        # Update densities and smoothing lengths from the accelerations
-        d_rho[d_idx] = d_rho0[d_idx] + dt * d_arho[d_idx]
-        d_e[d_idx] = d_e0[d_idx] + dt * d_ae[d_idx]
-
-        # update deviatoric stress components
-        d_s00[d_idx] = d_s000[d_idx] + dt * d_as00[d_idx]
-        d_s01[d_idx] = d_s010[d_idx] + dt * d_as01[d_idx]
-        d_s02[d_idx] = d_s020[d_idx] + dt * d_as02[d_idx]
-        d_s11[d_idx] = d_s110[d_idx] + dt * d_as11[d_idx]
-        d_s12[d_idx] = d_s120[d_idx] + dt * d_as12[d_idx]
-        d_s22[d_idx] = d_s220[d_idx] + dt * d_as22[d_idx]
-
-###############################################################################
-# `TransportVelocityStep` class
-###############################################################################
-class TransportVelocityStep(IntegratorStep):
-    """Integrator defined in 'A transport velocity formulation for
-    smoothed particle hydrodynamics', 2013, JCP, 241, pp 292--307
-
-    For a predictor-corrector style of integrator, this integrator
-    should operate only in PEC mode.
-    
-    """
-    def initialize(self):
-        pass
-
-    def predictor(self, d_idx, d_u, d_v, d_au, d_av, d_uhat, d_auhat, d_vhat,
-                  d_avhat, d_x, d_y, dt=0.0):
-        dtb2 = 0.5*dt
-
-        # velocity update eqn (14)
-        d_u[d_idx] += dtb2*d_au[d_idx]
-        d_v[d_idx] += dtb2*d_av[d_idx]
-
-        # advection velocity update eqn (15)
-        d_uhat[d_idx] = d_u[d_idx] + dtb2*d_auhat[d_idx]
-        d_vhat[d_idx] = d_v[d_idx] + dtb2*d_avhat[d_idx]
-
-        # position update eqn (16)
-        d_x[d_idx] += dt*d_uhat[d_idx]
-        d_y[d_idx] += dt*d_vhat[d_idx]
-
-    def corrector(self, d_idx, d_u, d_v, d_au, d_av, d_vmag2, dt=0.0):
-        dtb2 = 0.5*dt
-
-        # corrector update eqn (17)
-        d_u[d_idx] += dtb2*d_au[d_idx]
-        d_v[d_idx] += dtb2*d_av[d_idx]
-
-        # magnitude of velocity squared
-        d_vmag2[d_idx] = d_u[d_idx]*d_u[d_idx] + d_v[d_idx]*d_v[d_idx]
-
-###############################################################################
-# `AdamiVerletStep` class
-###############################################################################
-class AdamiVerletStep(IntegratorStep):
-    """Verlet time integration described in `A generalized wall
-    boundary condition for smoothed particle hydrodynamics` 2012, JCP,
-    231, pp 7057--7075
-
-    This integrator can operate in either PEC mode or in EPEC mode as
-    described in the paper.
-
-    """
-    def initialize(self):
-        pass
-
-    def predictor(self, d_idx, d_u, d_v, d_au, d_av, d_x, d_y, dt=0.0):
-        dtb2 = 0.5*dt
-
-        # velocity predictor eqn (14)
-        d_u[d_idx] += dtb2*d_au[d_idx]
-        d_v[d_idx] += dtb2*d_av[d_idx]
-
-        # position predictor eqn (15)
-        d_x[d_idx] += dtb2*d_u[d_idx]
-        d_y[d_idx] += dtb2*d_v[d_idx]
-
-    def corrector(self, d_idx, d_u, d_v, d_au, d_av, d_x, d_y, d_rho, d_arho,
-                  d_vmag2, dt=0.0):
-        dtb2 = 0.5*dt
-
-        # velocity corrector eqn (18)
-        d_u[d_idx] += dtb2*d_au[d_idx]
-        d_v[d_idx] += dtb2*d_av[d_idx]
-
-        # position corrector eqn (17)
-        d_x[d_idx] += dtb2*d_u[d_idx]
-        d_y[d_idx] += dtb2*d_v[d_idx]
-
-        # density corrector eqn (16)
-        d_rho[d_idx] += dt * d_arho[d_idx]
-
-        # magnitude of velocity squared
-        d_vmag2[d_idx] = d_u[d_idx]*d_u[d_idx] + d_v[d_idx]*d_v[d_idx]
-
-###############################################################################
-# `RigidBodyStep` class
-###############################################################################        
-class RigidBodyStep(IntegratorStep):
-    """Simple rigid-body motion
-
-    At each stage of the integrator, the prescribed velocity and
-    accelerations are incremented by dt/2.
-    
-    """
-    def predictor(self, d_idx, d_u0, d_v0, d_w0, d_ax, d_ay, d_az, d_x, d_y,
-                  d_z, dt=0.0):
-        dtb2 = 0.5*dt
-        d_u0[d_idx] += dtb2*d_ax[d_idx]
-        d_v0[d_idx] += dtb2*d_ay[d_idx]
-        d_w0[d_idx] += dtb2*d_az[d_idx]
-
-        d_x[d_idx] += dtb2*d_u0[d_idx]
-        d_y[d_idx] += dtb2*d_v0[d_idx]
-        d_z[d_idx] += dtb2*d_w0[d_idx]
-        
-    def corrector(self, d_idx, d_u0, d_v0, d_w0, d_ax, d_ay, d_az, d_x, d_y,
-                  d_z, dt=0.0):
-        dtb2 = 0.5*dt
-        d_u0[d_idx] += dtb2*d_ax[d_idx]
-        d_v0[d_idx] += dtb2*d_ay[d_idx]
-        d_w0[d_idx] += dtb2*d_az[d_idx]
-
-
-        d_x[d_idx] += dtb2*d_u0[d_idx]
-        d_y[d_idx] += dtb2*d_v0[d_idx]
-        d_z[d_idx] += dtb2*d_w0[d_idx]
-
-###############################################################################
-# `GasDFluidStep` class
-###############################################################################
-class GasDFluidStep(IntegratorStep):
-    """Predictor Corrector integrator for Gas-dynamics"""
-    def initialize(self, d_idx, d_x0, d_y0, d_z0, d_x, d_y, d_z,
-                   d_u0, d_v0, d_w0, d_u, d_v, d_w, d_e, d_e0):
-        d_x0[d_idx] = d_x[d_idx]
-        d_y0[d_idx] = d_y[d_idx]
-        d_z0[d_idx] = d_z[d_idx]
-
-        d_u0[d_idx] = d_u[d_idx]
-        d_v0[d_idx] = d_v[d_idx]
-        d_w0[d_idx] = d_w[d_idx]
-
-        d_e0[d_idx] = d_e[d_idx]
-
-    def predictor(self, d_idx, d_x0, d_y0, d_z0, d_x, d_y, d_z,
-                  d_u0, d_v0, d_w0, d_u, d_v, d_w, d_e0, d_e, d_au, d_av,
-                  d_aw, d_ae, dt=0.0):
-        dtb2 = 0.5*dt
-
-        d_u[d_idx] = d_u0[d_idx] + dtb2 * d_au[d_idx]
-        d_v[d_idx] = d_v0[d_idx] + dtb2 * d_av[d_idx]
-        d_w[d_idx] = d_w0[d_idx] + dtb2 * d_aw[d_idx]
-
-        d_x[d_idx] = d_x0[d_idx] + dtb2 * d_u[d_idx]
-        d_y[d_idx] = d_y0[d_idx] + dtb2 * d_v[d_idx]
-        d_z[d_idx] = d_z0[d_idx] + dtb2 * d_w[d_idx]
-
-        # update thermal energy
-        d_e[d_idx] = d_e0[d_idx] + dtb2 * d_ae[d_idx]
-
-    def corrector(self, d_idx, d_x0, d_y0, d_z0, d_x, d_y, d_z,
-                   d_u0, d_v0, d_w0, d_u, d_v, d_w, d_e0, d_e, d_au, d_av,
-                   d_aw, d_ae, dt=0.0):
-
-        d_u[d_idx] = d_u0[d_idx] + dt * d_au[d_idx]
-        d_v[d_idx] = d_v0[d_idx] + dt * d_av[d_idx]
-        d_w[d_idx] = d_w0[d_idx] + dt * d_aw[d_idx]
-
-        d_x[d_idx] = d_x0[d_idx] + dt * d_u[d_idx]
-        d_y[d_idx] = d_y0[d_idx] + dt * d_v[d_idx]
-        d_z[d_idx] = d_z0[d_idx] + dt * d_w[d_idx]
-
-        # Update densities and smoothing lengths from the accelerations
-        d_e[d_idx] = d_e0[d_idx] + dt * d_ae[d_idx]
-=======
->>>>>>> 86f224b7
 
 ###############################################################################
 # `Integrator` class
